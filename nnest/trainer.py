"""
.. module:: trainer
   :synopsis: Train the flow and perform sampling in latent space
.. moduleauthor:: Adam Moss <adam.moss@nottingham.ac.uk>
"""

from __future__ import print_function
from __future__ import division

import os
import time
import copy

import torch
from torch.utils.data import DataLoader
import numpy as np
from tensorboardX import SummaryWriter
from sklearn.model_selection import train_test_split
import scipy.spatial
from tqdm import tqdm

import matplotlib

matplotlib.use('Agg')
import matplotlib.pyplot as plt

from nnest.networks import SingleSpeed, FastSlow, BatchNormFlow
from nnest.utils.logger import create_logger


class Trainer(object):

    def __init__(self,
                 xdim,
                 ndim,
                 nslow=0,
                 batch_size=100,
                 flow='nvp',
                 num_blocks=5,
                 num_layers=2,
                 oversample_rate=-1,
                 train=True,
                 load_model='',
                 log_dir='logs',
                 use_gpu=False,
                 log=True
                 ):

        self.device = torch.device(
            'cuda' if use_gpu and torch.cuda.is_available() else 'cpu')

        self.x_dim = xdim
        self.z_dim = xdim

        self.batch_size = batch_size
        self.total_iters = 0

        assert xdim > nslow
        nfast = xdim - nslow
        self.nslow = nslow

        if oversample_rate > 0:
            self.oversample_rate = oversample_rate
        else:
            self.oversample_rate = nfast / xdim
        
        def init_network():
            if flow.lower() == 'nvp':
                if nslow > 0:
                    self.netG = FastSlow(nfast, nslow, ndim, num_blocks, num_layers)
                else:
                    self.netG = SingleSpeed(xdim, ndim, num_blocks, num_layers)
            else:
                raise NotImplementedError
            self.nparams = sum(p.numel() for p in self.netG.parameters())

            if train and not load_model:
                if log_dir is not None:
                    self.path = log_dir
                    if not os.path.exists(os.path.join(self.path, 'models')):
                        os.makedirs(os.path.join(self.path, 'models'))
                    if not os.path.exists(os.path.join(self.path, 'data')):
                        os.makedirs(os.path.join(self.path, 'data'))
                    if not os.path.exists(os.path.join(self.path, 'chains')):
                        os.makedirs(os.path.join(self.path, 'chains'))
                    if not os.path.exists(os.path.join(self.path, 'plots')):
                        os.makedirs(os.path.join(self.path, 'plots'))
                else:
                    self.path = None
            else:
<<<<<<< HEAD
                self.path = os.path.join(log_dir, load_model)
                self.netG.load_state_dict(torch.load(
                    os.path.join(self.path, 'models', 'netG.pt')
                ))
            self.optimizer = torch.optim.Adam(
                self.netG.parameters(), lr=0.0001, weight_decay=1e-6)

            if self.path is not None:
                self.writer = SummaryWriter(self.path)
        
        self.init_network = init_network
        self.init_network()
        print(self.netG)
=======
                self.path = None
        else:
            self.path = os.path.join(log_dir, load_model)
            self.netG.load_state_dict(torch.load(
                os.path.join(self.path, 'models', 'netG.pt')
            ))

        self.optimizer = torch.optim.Adam(
            self.netG.parameters(), lr=0.0001, weight_decay=1e-6)
>>>>>>> 011fd03a

        self.logger = create_logger(__name__)
        self.log = log

        if self.path is not None:
            self.logger.info(self.netG)
            self.writer = SummaryWriter(self.path)

    def train(
            self,
            samples,
            max_iters=5000,
            log_interval=50,
            save_interval=50,
            noise=0.0,
            validation_fraction=0.1):

        start_time = time.time()

        if self.path:
            fig, ax = plt.subplots()
            ax.scatter(samples[:, 0], samples[:, 1])
            self.writer.add_figure('originals', fig, self.total_iters)
            np.save(
                os.path.join(self.path, 'data', 'originals.npy'),
                samples)

        if noise < 0:
            kdt = scipy.spatial.cKDTree(samples)
            dists, neighs = kdt.query(samples, 2)
            training_noise = .2 * np.mean(dists)
        else:
            training_noise = noise

        if self.log:
            self.logger.info('Number of training samples [%d] for [%d] variables' % (samples.shape[0], self.nparams))
            self.logger.info('Training noise [%5.4f]' % training_noise)

        X_train, X_valid = train_test_split(
            samples, test_size=validation_fraction)

        train_tensor = torch.from_numpy(X_train.astype(np.float32))
        train_dataset = torch.utils.data.TensorDataset(train_tensor)
        train_loader = torch.utils.data.DataLoader(
            train_dataset, batch_size=self.batch_size, shuffle=True)

        valid_tensor = torch.from_numpy(X_valid.astype(np.float32))
        valid_dataset = torch.utils.data.TensorDataset(valid_tensor)
        valid_loader = torch.utils.data.DataLoader(
            valid_dataset, batch_size=X_valid.shape[0], shuffle=False, drop_last=True)

        best_validation_loss = float('inf')
        best_validation_epoch = 0
<<<<<<< HEAD
        best_model = self.netG.state_dict()
=======
        best_model = copy.deepcopy(self.netG)
>>>>>>> 011fd03a

        for epoch in range(1, max_iters + 1):

            self.total_iters += 1

            train_loss = self._train(
                epoch, self.netG, train_loader, noise=training_noise)
            validation_loss = self._validate(epoch, self.netG, valid_loader)

            if validation_loss < best_validation_loss:
                best_validation_epoch = epoch
                best_validation_loss = validation_loss
<<<<<<< HEAD
                best_model = self.netG.state_dict()
=======
                best_model = copy.deepcopy(self.netG)
>>>>>>> 011fd03a

            if epoch == 1 or epoch % log_interval == 0:
                self.logger.info('Epoch [%i] train loss [%5.4f] validation loss [%5.4f]' % (
                    epoch, train_loss, validation_loss))

            if self.path:
                self.writer.add_scalar('loss', validation_loss, self.total_iters)
                if epoch % save_interval == 0:
                    torch.save(
                        self.netG.state_dict(),
                        os.path.join(self.path, 'models', 'netG.pt')
                    )
                    self._train_plot(self.netG, samples)

<<<<<<< HEAD
        self.netG.load_state_dict(best_model)
=======
        self.logger.info('Best epoch [%i] validation loss [%5.4f]' % (best_validation_epoch, best_validation_loss))

        self.netG.load_state_dict(best_model.state_dict())
>>>>>>> 011fd03a

    def sample(
            self,
            mcmc_steps=20,
            alpha=1.0,
            dynamic=True,
            batch_size=1,
            loglike=None,
            init_x=None,
            logl=None,
            loglstar=None,
            transform=None,
            show_progress=False,
            plot=False,
            out_chain=None,
            max_prior=None,
            max_start_tries=100):

        self.netG.eval()

        samples = []
        latent = []
        likes = []

        if transform is None:
            def transform(x): return x

        if init_x is not None:
            batch_size = init_x.shape[0]
            z, _ = self.netG(torch.from_numpy(init_x).float().to(self.device))
            z = z.detach()
            # Add the backward version of x rather than init_x due to numerical precision
            x, _ = self.netG(z, mode='inverse')
            x = x.detach().cpu().numpy()
            if logl is None:
                logl = loglike(transform(x))
        else:
            if logl is None:
                for i in range(max_start_tries):
                    z = torch.randn(batch_size, self.z_dim, device=self.device)
                    x, _ = self.netG(z, mode='inverse')
                    x = x.detach().cpu().numpy()
                    logl = loglike(transform(x))
                    if np.all(logl > -1e30):
                        break
                    if i == max_start_tries - 1:
                        raise Exception('Could not find starting value')
            else:
                z = torch.randn(batch_size, self.z_dim, device=self.device)
                x, _ = self.netG(z, mode='inverse')
                x = x.detach().cpu().numpy()
                logl = loglike(transform(x))                   

        samples.append(x)
        likes.append(logl)

        iters = range(mcmc_steps)
        if show_progress:
            iters = tqdm(iters)

        scale = alpha
        accept = 0
        reject = 0
        ncall = 0

        if out_chain is not None:
            if batch_size == 1:
                files = [open(out_chain + '.txt', 'w')]
            else:
                files = [open(out_chain + '_%s.txt' % (ib + 1), 'w') for ib in range(batch_size)]

        for i in iters:

            dz = torch.randn_like(z) * scale
            if self.nslow > 0 and np.random.uniform() < self.oversample_rate:
                fast = True
                dz[:, 0:self.nslow] = 0.0
            else:
                fast = False
            z_prime = z + dz

            # Jacobian is det d f^{-1} (z)/dz
            x, log_det_J = self.netG(z, mode='inverse')
            x_prime, log_det_J_prime = self.netG(z_prime, mode='inverse')
            x = x.detach().cpu().numpy()
            x_prime = x_prime.detach().cpu().numpy()
            delta_log_det_J = (log_det_J_prime - log_det_J).detach()
            log_ratio_1 = delta_log_det_J.squeeze(dim=1)

            # Check not out of prior range
            if max_prior is not None:
                prior = np.logical_or(
                    np.abs(x) > max_prior,
                    np.abs(x_prime) > max_prior)
                idx = np.where([np.any(p) for p in prior])
                log_ratio_1[idx] = -np.inf

            rnd_u = torch.rand(log_ratio_1.shape, device=self.device)
            ratio = log_ratio_1.exp().clamp(max=1)
            mask = (rnd_u < ratio).int()
            logl_prime = np.full(batch_size, logl)

            # Only evaluate likelihood if prior and volume is accepted
            if loglike is not None and transform is not None:
                for idx, im in enumerate(mask):
                    if im:
                        if not fast:
                            ncall += 1
                        lp = loglike(transform(x_prime[idx]))
                        if loglstar is not None:
                            if np.isfinite(lp) and lp >= loglstar:
                                logl_prime[idx] = lp
                            else:
                                mask[idx] = 0
                        else:
                            if lp >= logl[idx]:
                                logl_prime[idx] = lp
                            elif rnd_u[idx].cpu().numpy() < np.clip(np.exp(lp - logl[idx]), 0, 1):
                                logl_prime[idx] = lp
                            else:
                                mask[idx] = 0

            accept += torch.sum(mask).cpu().numpy()
            reject += batch_size - torch.sum(mask).cpu().numpy()

            if dynamic:
                if accept > reject:
                    scale *= np.exp(1. / accept)
                if accept < reject:
                    scale /= np.exp(1. / reject)

            m = mask[:, None].float()
            z = (z_prime * m + z * (1 - m)).detach()

            m = mask
            logl = logl_prime * m.cpu().numpy() + logl * (1 - m.cpu().numpy())

            x, _ = self.netG(z, mode='inverse')
            x = x.detach().cpu().numpy()
            samples.append(x)
            likes.append(logl)
            latent.append(z.cpu().numpy())

            if out_chain is not None:
                v = transform(x)
                for ib in range(batch_size):
                    files[ib].write("%.5E " % 1)
                    files[ib].write("%.5E " % -logl[ib])
                    files[ib].write(" ".join(["%.5E" % vi for vi in v[ib]]))
                    files[ib].write("\n")
                    files[ib].flush()

        # Transpose so shape is (chain_num, iteration, dim)
        samples = np.transpose(np.array(samples), axes=[1, 0, 2])
        likes = np.transpose(np.array(likes), axes=[1, 0])
        latent = np.transpose(np.array(latent), axes=[1, 0, 2])

        if self.path and plot:
            cmap = plt.cm.jet
            cmap.set_under('w', 1)
            fig, ax = plt.subplots()
            ax.hist2d(samples[:, -1, 0], samples[:, -1, 1],
                      bins=200, cmap=cmap, vmin=1, alpha=0.2)
            if self.writer is not None:
                self.writer.add_figure('chain', fig, self.total_iters)

        if out_chain is not None:
            for ib in range(batch_size):
                files[ib].close()

        return samples, likes, latent, scale, ncall

    def _jacobian(self, z):
        """ Calculate det d f^{-1} (z)/dz
        """
        z.requires_grad_(True)
        x, _ = self.netG(z, mode='inverse')
        J = torch.stack([torch.autograd.grad(outputs=x[:, i], inputs=z, retain_graph=True,
                                             grad_outputs=torch.ones(z.shape[0]))[0] for i in
                         range(x.shape[1])]).permute(1, 0, 2)
        return torch.stack([torch.log(torch.abs(torch.det(J[i, :, :])))
                            for i in range(x.shape[0])])

    def _train(self, epoch, model, loader, noise=0.0):

        model.train()
        train_loss = 0

        for batch_idx, data in enumerate(loader):
            if isinstance(data, list):
                if len(data) > 1:
                    cond_data = data[1].float()
                    cond_data = cond_data.to(self.device)
                else:
                    cond_data = None
                data = data[0]
            data = (data + noise * torch.randn_like(data)).to(self.device)
            self.optimizer.zero_grad()
            loss = -model.log_probs(data, cond_data).mean()
            train_loss += loss.item()
            loss.backward()
            self.optimizer.step()

        for module in model.modules():
            if isinstance(module, BatchNormFlow):
                module.momentum = 0

        with torch.no_grad():
            model(loader.dataset.tensors[0].to(data.device))

        for module in model.modules():
            if isinstance(module, BatchNormFlow):
                module.momentum = 1

        return train_loss / len(loader.dataset)

    def _validate(self, epoch, model, loader):

        model.eval()
        val_loss = 0
        cond_data = None

        for batch_idx, data in enumerate(loader):
            if isinstance(data, list):
                if len(data) > 1:
                    cond_data = data[1].float()
                    cond_data = cond_data.to(self.device)
                data = data[0]
            data = data.to(self.device)
            with torch.no_grad():
                # sum up batch loss
                val_loss += -model.log_probs(data, cond_data).mean().item()

        return val_loss / len(loader.dataset)

    def _train_plot(self, model, dataset, plot_grid=True):

        model.eval()
        with torch.no_grad():
            x_synth = model.sample(dataset.size).detach().cpu().numpy()
            x_data = torch.from_numpy(dataset).float()
            z, _ = model(x_data)
            z = z.detach().cpu().numpy()
            if plot_grid and self.x_dim == 2:
                grid = []
                for x in np.linspace(np.min(dataset[:, 0]), np.max(dataset[:, 0]), 10):
                    for y in np.linspace(np.min(dataset[:, 1]), np.max(dataset[:, 1]), 5000):
                        grid.append([x, y])
                for y in np.linspace(np.min(dataset[:, 1]), np.max(dataset[:, 1]), 10):
                    for x in np.linspace(np.min(dataset[:, 0]), np.max(dataset[:, 0]), 5000):
                        grid.append([x, y])
                grid = np.array(grid)
                x_grid = torch.from_numpy(grid).float()
                z_grid, _ = model(x_grid)
                z_grid = z_grid.detach().cpu().numpy()

        if self.writer is not None:
            fig, ax = plt.subplots(2, figsize=(5, 10))
            ax[0].scatter(dataset[:, 0], dataset[:, 1], c=dataset[:, 0], s=4)
            ax[1].scatter(z[:, 0], z[:, 1], c=dataset[:, 0], s=4)
            self.writer.add_figure('latent', fig, self.total_iters)

        if self.path:
            fig, ax = plt.subplots(1, 3, figsize=(10, 4))
            if plot_grid and self.x_dim == 2:
                ax[0].scatter(grid[:, 0], grid[:, 1], c=grid[:, 0], marker='.', s=1, linewidths=0)
            ax[0].scatter(dataset[:, 0], dataset[:, 1], s=4)
            ax[0].set_title('Real data')
            if plot_grid and self.x_dim == 2:
                ax[1].scatter(z_grid[:, 0], z_grid[:, 1], c=grid[:, 0], marker='.', s=1, linewidths=0)
            ax[1].scatter(z[:, 0], z[:, 1], s=4)
            ax[1].set_title('Latent data')
            ax[1].set_xlim([-3, 3])
            ax[1].set_ylim([-3, 3])
            ax[2].scatter(x_synth[:, 0], x_synth[:, 1], s=2)
            ax[2].set_title('Synthetic data')
            plt.tight_layout()
            plt.savefig(os.path.join(self.path, 'plots', 'plot_%s.png' % self.total_iters))
            plt.close()<|MERGE_RESOLUTION|>--- conflicted
+++ resolved
@@ -9,7 +9,6 @@
 
 import os
 import time
-import copy
 
 import torch
 from torch.utils.data import DataLoader
@@ -88,7 +87,6 @@
                 else:
                     self.path = None
             else:
-<<<<<<< HEAD
                 self.path = os.path.join(log_dir, load_model)
                 self.netG.load_state_dict(torch.load(
                     os.path.join(self.path, 'models', 'netG.pt')
@@ -102,24 +100,9 @@
         self.init_network = init_network
         self.init_network()
         print(self.netG)
-=======
-                self.path = None
-        else:
-            self.path = os.path.join(log_dir, load_model)
-            self.netG.load_state_dict(torch.load(
-                os.path.join(self.path, 'models', 'netG.pt')
-            ))
-
-        self.optimizer = torch.optim.Adam(
-            self.netG.parameters(), lr=0.0001, weight_decay=1e-6)
->>>>>>> 011fd03a
 
         self.logger = create_logger(__name__)
         self.log = log
-
-        if self.path is not None:
-            self.logger.info(self.netG)
-            self.writer = SummaryWriter(self.path)
 
     def train(
             self,
@@ -128,7 +111,7 @@
             log_interval=50,
             save_interval=50,
             noise=0.0,
-            validation_fraction=0.1):
+            validation_fraction=0.05):
 
         start_time = time.time()
 
@@ -166,11 +149,7 @@
 
         best_validation_loss = float('inf')
         best_validation_epoch = 0
-<<<<<<< HEAD
         best_model = self.netG.state_dict()
-=======
-        best_model = copy.deepcopy(self.netG)
->>>>>>> 011fd03a
 
         for epoch in range(1, max_iters + 1):
 
@@ -183,11 +162,7 @@
             if validation_loss < best_validation_loss:
                 best_validation_epoch = epoch
                 best_validation_loss = validation_loss
-<<<<<<< HEAD
                 best_model = self.netG.state_dict()
-=======
-                best_model = copy.deepcopy(self.netG)
->>>>>>> 011fd03a
 
             if epoch == 1 or epoch % log_interval == 0:
                 self.logger.info('Epoch [%i] train loss [%5.4f] validation loss [%5.4f]' % (
@@ -202,13 +177,8 @@
                     )
                     self._train_plot(self.netG, samples)
 
-<<<<<<< HEAD
+        self.logger.info('Best epoch [%i] validation loss [%5.4f]' % (best_validation_epoch, best_validation_loss))
         self.netG.load_state_dict(best_model)
-=======
-        self.logger.info('Best epoch [%i] validation loss [%5.4f]' % (best_validation_epoch, best_validation_loss))
-
-        self.netG.load_state_dict(best_model.state_dict())
->>>>>>> 011fd03a
 
     def sample(
             self,
