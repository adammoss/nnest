import os
import sys
import argparse

import numpy as np
import torch

sys.path.append(os.getcwd())


def main(args):
    from nnest import NestedSampler
<<<<<<< HEAD
    from nnest.distributions import GeneralisedNormal
=======
>>>>>>> 0e0fc01f

    def loglike(z):
        return np.array([-sum(100.0 * (x[1:] - x[:-1] ** 2.0) ** 2.0 + (1 - x[:-1]) ** 2.0) for x in z])

    def transform(x):
        return 5. * x

    if args.base_dist == 'gen_normal':
        base_dist = GeneralisedNormal(torch.zeros(args.x_dim), torch.ones(args.x_dim), torch.tensor(args.beta))
    else:
        base_dist = None

    sampler = NestedSampler(args.x_dim, loglike, transform=transform, log_dir=args.log_dir, num_live_points=args.num_live_points,
                            hidden_dim=args.hidden_dim, num_layers=args.num_layers, num_blocks=args.num_blocks, num_slow=args.num_slow,
                            use_gpu=args.use_gpu, base_dist=base_dist, scale=args.scale)
    sampler.run(train_iters=args.train_iters, mcmc_steps=args.mcmc_steps, volume_switch=args.switch, noise=args.noise,
                num_test_mcmc_samples=args.test_samples, test_mcmc_steps=args.test_mcmc_steps)


if __name__ == '__main__':
    parser = argparse.ArgumentParser()

    parser.add_argument('--x_dim', type=int, default=2,
                        help="Dimensionality")
    parser.add_argument('--train_iters', type=int, default=2000,
                        help="number of train iters")
    parser.add_argument("--mcmc_steps", type=int, default=0)
    parser.add_argument("--num_live_points", type=int, default=1000)
    parser.add_argument('--switch', type=float, default=-1)
    parser.add_argument('--hidden_dim', type=int, default=128)
    parser.add_argument('--num_layers', type=int, default=1)
    parser.add_argument('-use_gpu', action='store_true')
    parser.add_argument('--flow', type=str, default='nvp')
    parser.add_argument('--num_blocks', type=int, default=5)
    parser.add_argument('--noise', type=float, default=-1)
    parser.add_argument("--test_samples", type=int, default=0)
    parser.add_argument("--test_mcmc_steps", type=int, default=1000)
    parser.add_argument('--run_num', type=str, default='')
    parser.add_argument('--num_slow', type=int, default=0)
    parser.add_argument('--log_dir', type=str, default='logs/rosenbrock')
    parser.add_argument('--base_dist', type=str, default='')
    parser.add_argument('--scale', type=str, default='constant')
    parser.add_argument('--beta', type=float, default=8.0)

    args = parser.parse_args()
    main(args)<|MERGE_RESOLUTION|>--- conflicted
+++ resolved
@@ -9,11 +9,9 @@
 
 
 def main(args):
+
     from nnest import NestedSampler
-<<<<<<< HEAD
     from nnest.distributions import GeneralisedNormal
-=======
->>>>>>> 0e0fc01f
 
     def loglike(z):
         return np.array([-sum(100.0 * (x[1:] - x[:-1] ** 2.0) ** 2.0 + (1 - x[:-1]) ** 2.0) for x in z])
