#!/usr/bin/env python
# -*- coding: utf-8 -*-

from setuptools import find_packages, setup

setup(
<<<<<<< HEAD
    name='nnest',
    version='0.1.0',
    packages=['nnest', 'nnest.utils'],
=======
    name = "nnest",
    version = "0.1.1",
    description = "Neural network nested sampling",
    author = "Adam Moss",
    author_email = "adam.moss@nottingham.ac.uk",
    maintainer = "Adam Moss",
    maintainer_email = "adam.moss@nottingham.ac.uk",
    url = "https://github.com/adammoss/nnest/",
    license = "MIT",
    packages = find_packages(),
    provides = ["nnest"],
    requires = ["torch", "tensorflow", "tensorboardX", "numpy", "scipy", "matplotlib", "pandas",
                "scikitlearn", "tqdm", "pillow"],
>>>>>>> b9b178ac
)<|MERGE_RESOLUTION|>--- conflicted
+++ resolved
@@ -4,11 +4,6 @@
 from setuptools import find_packages, setup
 
 setup(
-<<<<<<< HEAD
-    name='nnest',
-    version='0.1.0',
-    packages=['nnest', 'nnest.utils'],
-=======
     name = "nnest",
     version = "0.1.1",
     description = "Neural network nested sampling",
@@ -22,5 +17,4 @@
     provides = ["nnest"],
     requires = ["torch", "tensorflow", "tensorboardX", "numpy", "scipy", "matplotlib", "pandas",
                 "scikitlearn", "tqdm", "pillow"],
->>>>>>> b9b178ac
 )