#!/usr/bin/env python
# -*- coding: utf-8 -*-

import os
from setuptools import find_packages, setup

def readfile(filename):
    with open(filename, encoding="utf-8") as fp:
        filecontents = fp.read()
    return filecontents

setup(
    name="nnest",
    version="0.3.0",
    description="Neural network nested sampling",
    author="Adam Moss",
    author_email="adam.moss@nottingham.ac.uk",
    maintainer="Adam Moss",
    maintainer_email="adam.moss@nottingham.ac.uk",
    url="https://github.com/adammoss/nnest/",
    license="MIT",
    packages=find_packages(),
    provides=["nnest"],
<<<<<<< HEAD
    install_requires=readfile(
        os.path.join(os.path.dirname(__file__), "requirements.txt")
    )
=======
    install_requires=["torch>=1.3.1",
              "tensorboard>=1.14",
              "numpy",
              "scipy",
              "matplotlib",
              "pandas",
              "scikit-learn",
              "tqdm",
              "pillow",
              "getdist"
            ],
>>>>>>> a802b653
)<|MERGE_RESOLUTION|>--- conflicted
+++ resolved
@@ -3,6 +3,7 @@
 
 import os
 from setuptools import find_packages, setup
+
 
 def readfile(filename):
     with open(filename, encoding="utf-8") as fp:
@@ -21,21 +22,7 @@
     license="MIT",
     packages=find_packages(),
     provides=["nnest"],
-<<<<<<< HEAD
     install_requires=readfile(
         os.path.join(os.path.dirname(__file__), "requirements.txt")
     )
-=======
-    install_requires=["torch>=1.3.1",
-              "tensorboard>=1.14",
-              "numpy",
-              "scipy",
-              "matplotlib",
-              "pandas",
-              "scikit-learn",
-              "tqdm",
-              "pillow",
-              "getdist"
-            ],
->>>>>>> a802b653
 )